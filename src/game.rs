--- conflicted
+++ resolved
@@ -1,14 +1,8 @@
-<<<<<<< HEAD
-use bevy::prelude::*;
-=======
 use std::collections::HashMap;
 
-use bevy::prelude::{Component, Entity};
->>>>>>> da26973d
+use bevy::prelude::{Component, Entity, Resource};
 use rand::{seq::IteratorRandom, Rng};
 use rand_chacha::ChaCha20Rng;
-
-use std::collections::HashMap;
 
 use crate::hex::HexCoord;
 
@@ -22,11 +16,7 @@
     pub regions: Vec<Region>,
 }
 
-<<<<<<< HEAD
-#[derive(Resource)]
-=======
-#[derive(Clone)]
->>>>>>> da26973d
+#[derive(Clone, Resource)]
 pub struct GameState {
     pub board: Board,
     pub turn_of_player: usize,
@@ -255,7 +245,7 @@
     board
 }
 
-#[derive(Default)]
+#[derive(Default, Resource)]
 pub struct SelectedRegion {
     pub entity: Option<Entity>,
     pub region: Option<Region>,
