use bevy::prelude::*;
use rand::Rng;
use stackrankdice::app::build_app;
use stackrankdice::tiered_prng::PrngMapResource;

#[test]
fn fixed_world_undef_env_seed() {
    // Setup app
    let mut app = App::new();
    build_app(&mut app, 4242, 0, 2, true);

    let mut map_prng = app.world.get_resource_mut::<PrngMapResource>().unwrap();

<<<<<<< HEAD
    println!("map_prng: {:?}", map_prng.rng);
=======
>>>>>>> 21e50b82
    let first: f32 = map_prng.rng.gen_range(0.0..=0.0001);
    assert_eq!(first, 2.1680013e-5);
}<|MERGE_RESOLUTION|>--- conflicted
+++ resolved
@@ -11,10 +11,6 @@
 
     let mut map_prng = app.world.get_resource_mut::<PrngMapResource>().unwrap();
 
-<<<<<<< HEAD
-    println!("map_prng: {:?}", map_prng.rng);
-=======
->>>>>>> 21e50b82
     let first: f32 = map_prng.rng.gen_range(0.0..=0.0001);
     assert_eq!(first, 2.1680013e-5);
 }